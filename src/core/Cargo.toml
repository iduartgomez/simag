[package]
name = "simag_core"
version = "0.0.1"
authors = ["IDG <iduartgomez@gmail.com>"]

[dependencies]
<<<<<<< HEAD
float-cmp = "^0.2"
nom = { version = "^2.1", features = ["verbose-errors"] }
chrono = "^0.3"
rayon = "^1.0"
num_cpus = "^1.8"
=======
float-cmp = "^0.2.0"
nom = { version = "^2.1.0", features = ["verbose-errors"] }
chrono = "^0.4.0"
rayon = "^1.0.0"
>>>>>>> 43c81290
<|MERGE_RESOLUTION|>--- conflicted
+++ resolved
@@ -4,15 +4,8 @@
 authors = ["IDG <iduartgomez@gmail.com>"]
 
 [dependencies]
-<<<<<<< HEAD
-float-cmp = "^0.2"
-nom = { version = "^2.1", features = ["verbose-errors"] }
-chrono = "^0.3"
-rayon = "^1.0"
-num_cpus = "^1.8"
-=======
 float-cmp = "^0.2.0"
 nom = { version = "^2.1.0", features = ["verbose-errors"] }
 chrono = "^0.4.0"
 rayon = "^1.0.0"
->>>>>>> 43c81290
+num_cpus = "^1.8"